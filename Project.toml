name = "MagNav"
uuid = "f91b31a4-be4d-40e3-b767-4b8c09c10076"
version = "0.1.0"

[deps]
BenchmarkTools = "6e4b80f9-dd63-53aa-95a3-0cdb28fa8baf"
DSP = "717857b8-e6f2-59f4-9121-6e50c889abd2"
FFTW = "7a1cc6ca-52ef-59f5-83cd-3a7055c09341"
ForwardDiff = "f6369f11-7733-5829-9624-2563aa707210"
HDF5 = "f67ccb44-e63f-5c2f-98bd-6dc0ccc4ba2f"
Interpolations = "a98d9a8b-a2ab-59e6-89dd-64a1c18fca59"
LinearAlgebra = "37e2e46d-f89d-539d-b4ee-838fcccc9c8e"
Pkg = "44cfe95a-1eb2-52ea-b672-e2afdf69b78f"
Plots = "91a5bcdd-55d7-5caf-9e0b-520d859cae80"
StaticArrays = "90137ffa-7385-5640-81b9-e52037218182"
Statistics = "10745b16-79ce-11e8-11f9-7d13ad32a3b2"

[compat]
<<<<<<< HEAD
Plots = "1.5"
=======
BenchmarkTools = "0.5"
DSP = "0.6"
FFTW = "1.2"
ForwardDiff = "0.10"
HDF5 = "0.13"
Interpolations = "0.12"
StaticArrays = "0.12"
>>>>>>> b1cb6d48
julia = "1.4"

[extras]
SafeTestsets = "1bc83da4-3b8d-516f-aca4-4fe02f6d838f"
Test = "8dfed614-e22c-5e08-85e1-65c5234f0b40"

[targets]
test = ["Test", "SafeTestsets"]<|MERGE_RESOLUTION|>--- conflicted
+++ resolved
@@ -16,17 +16,14 @@
 Statistics = "10745b16-79ce-11e8-11f9-7d13ad32a3b2"
 
 [compat]
-<<<<<<< HEAD
-Plots = "1.5"
-=======
 BenchmarkTools = "0.5"
 DSP = "0.6"
 FFTW = "1.2"
 ForwardDiff = "0.10"
 HDF5 = "0.13"
 Interpolations = "0.12"
+Plots = "1.5"
 StaticArrays = "0.12"
->>>>>>> b1cb6d48
 julia = "1.4"
 
 [extras]
