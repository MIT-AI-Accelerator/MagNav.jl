--- conflicted
+++ resolved
@@ -16,14 +16,11 @@
 Statistics = "10745b16-79ce-11e8-11f9-7d13ad32a3b2"
 
 [compat]
-<<<<<<< HEAD
+BenchmarkTools = "0.5"
 DSP = "0.6"
-=======
-BenchmarkTools = "0.5"
 ForwardDiff = "0.10"
 Interpolations = "0.12"
 StaticArrays = "0.12"
->>>>>>> aee50491
 julia = "1.4"
 
 [extras]
